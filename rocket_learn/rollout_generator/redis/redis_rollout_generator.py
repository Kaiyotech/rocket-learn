--- conflicted
+++ resolved
@@ -45,12 +45,9 @@
             gamemodes=("1v1", "2v2", "3v3"),
             pretrained_agents: PretrainedAgents = None,
             stat_trackers: Optional[List[StatTracker]] = None,
-<<<<<<< HEAD
-            action_grouping_tracker=None,
-=======
             selector_skip_k=None,
             selector_skip_schedule=None,
->>>>>>> 6c55b234
+            action_grouping_tracker=None,
     ):
         self.action_grouping_tracker = action_grouping_tracker
         self.lastsave_ts = None
