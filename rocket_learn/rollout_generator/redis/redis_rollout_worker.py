--- conflicted
+++ resolved
@@ -44,7 +44,6 @@
      :param auto_minimize: automatically minimize the launched rocket league instance
      :param local_cache_name: name of local database used for model caching. If None, caching is not used
      :param gamemode_weights: dict of dynamic gamemode choice weights. If None, default equal experience
-     :param force_old_deterministic: force all old models to be deterministic only
     """
 
     def __init__(self, redis: Redis, name: str, match: Match,
@@ -53,17 +52,13 @@
                  send_obs=True, scoreboard=None, pretrained_agents=None,
                  human_agent=None, force_paging=False, auto_minimize=True,
                  local_cache_name=None,
-<<<<<<< HEAD
                  force_old_deterministic=False,
                  deterministic_streamer=False,
                  gamemode_weights=None,
                  batch_mode=False,
                  step_size=100_000,
                  pipeline_limit_bytes=10_000_000,
-=======
-                 gamemode_weights=None,
                  gamemode_weight_ema_alpha=0.02,
->>>>>>> f90a0fe2
                  ):
         # TODO model or config+params so workers can recreate just from redis connection?
         self.redis = redis
