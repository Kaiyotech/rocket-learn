import functools
import itertools
import os
import time
from threading import Thread
from uuid import uuid4

import sqlite3 as sql

import numpy as np
from redis import Redis
from rlgym.envs import Match
from rlgym.gamelaunch import LaunchPreference
from rlgym.gym import Gym

import rocket_learn.agent.policy
import rocket_learn.utils.generate_episode
from rocket_learn.rollout_generator.redis.utils import _unserialize_model, MODEL_LATEST, WORKER_IDS, OPPONENT_MODELS, \
    VERSION_LATEST, _serialize, ROLLOUTS, encode_buffers, decode_buffers, get_rating, LATEST_RATING_ID, \
    EXPERIENCE_PER_MODE
from rocket_learn.utils.util import probability_NvsM
from rocket_learn.utils.dynamic_gamemode_setter import DynamicGMSetter


class RedisRolloutWorker:
    """
    Provides RedisRolloutGenerator with rollouts via a Redis server

     :param redis: redis object
     :param name: rollout worker name
     :param match: match object
     :param past_version_prob: Odds of playing against previous checkpoints
     :param evaluation_prob: Odds of running an evaluation match
     :param sigma_target: Trueskill sigma target
     :param dynamic_gm: Pick game mode dynamically. If True, Match.team_size should be 3
     :param streamer_mode: Should run in streamer mode (less data printed to screen)
     :param send_gamestates: Should gamestate data be sent back (increases data sent)
     :param send_obs: Should observations be send back (increases data sent)
     :param scoreboard: Scoreboard object
     :param pretrained_agents: Dict{} of pretrained agents and their appearance probability
     :param human_agent: human agent object. Sets a human match if not None
     :param force_paging: Should paging be forced
     :param auto_minimize: automatically minimize the launched rocket league instance
     :param local_cache_name: name of local database used for model caching. If None, caching is not used
<<<<<<< HEAD
     :param gamemode_weights: dict of dynamic gamemode choice weights. If None, default equal experience
=======
     :param force_old_deterministic: force all old models to be deterministic only
>>>>>>> f8326a3f
    """

    def __init__(self, redis: Redis, name: str, match: Match,
                 past_version_prob=.2, evaluation_prob=0.01, sigma_target=2,
                 dynamic_gm=True, streamer_mode=False, send_gamestates=True,
                 send_obs=True, scoreboard=None, pretrained_agents=None,
                 human_agent=None, force_paging=False, auto_minimize=True,
                 local_cache_name=None,
<<<<<<< HEAD
                 gamemode_weights=None,):
=======
                 force_old_deterministic=False):
>>>>>>> f8326a3f
        # TODO model or config+params so workers can recreate just from redis connection?
        self.redis = redis
        self.name = name

        self.pretrained_agents = {}
        self.pretrained_total_prob = 0
        if pretrained_agents is not None:
            self.pretrained_agents = pretrained_agents
            self.pretrained_total_prob = sum([self.pretrained_agents[key] for key in self.pretrained_agents])

        self.human_agent = human_agent
        self.force_old_deterministic = force_old_deterministic

        if human_agent and pretrained_agents:
            print("** WARNING - Human Player and Pretrained Agents are in conflict. **")
            print("**           Pretrained Agents will be ignored.                  **")

        self.streamer_mode = streamer_mode

        self.current_agent = _unserialize_model(self.redis.get(MODEL_LATEST))
        self.past_version_prob = past_version_prob
        self.evaluation_prob = evaluation_prob
        self.sigma_target = sigma_target
        self.send_gamestates = send_gamestates
        self.send_obs = send_obs
        self.dynamic_gm = dynamic_gm
        self.gamemode_weights = gamemode_weights
        if self.gamemode_weights is not None:
            assert sum(self.gamemode_weights.values()) == 1, "gamemode_weights must sum to 1"
        self.local_cache_name = local_cache_name

        self.uuid = str(uuid4())
        self.redis.rpush(WORKER_IDS, self.uuid)


        # currently doesn't rebuild, if the old is there, reuse it.
        if self.local_cache_name:
            self.sql = sql.connect('redis-model-cache-'+local_cache_name+'.db')
            # if the table doesn't exist in the database, make it
            self.sql.execute("""
                CREATE TABLE if not exists MODELS (
                    id TEXT PRIMARY KEY,
                    parameters BLOB NOT NULL
                );
            """)

        if not self.streamer_mode:
            print("Started worker", self.uuid, "on host", self.redis.connection_pool.connection_kwargs.get("host"),
                  "under name", name)  # TODO log instead
        else:
            print("Streaming mode set. Running silent.")

        self.scoreboard = scoreboard
        state_setter = DynamicGMSetter(match._state_setter)  # noqa Rangler made me do it
        self.set_team_size = state_setter.set_team_size
        match._state_setter = state_setter
        self.match = match
        self.env = Gym(match=self.match, pipe_id=os.getpid(), launch_preference=LaunchPreference.EPIC,
                       use_injector=True, force_paging=force_paging, raise_on_crash=True, auto_minimize=auto_minimize)
        self.total_steps_generated = 0

    def _get_opponent_ids(self, n_new, n_old, pretrained_choice):
        # Get qualities
        gamemode = f"{(n_new + n_old) // 2}v{(n_new + n_old) // 2}"
        latest_id = self.redis.get(LATEST_RATING_ID).decode("utf-8")
        latest_key = f"{latest_id}-stochastic"
        if n_old == 0:
            rating = get_rating(gamemode, latest_key, self.redis)
            return [-1] * n_new, [rating] * n_new

        ratings = get_rating(gamemode, None, self.redis)
        latest_rating = ratings[latest_key]
        keys, values = zip(*ratings.items())

        if n_new == 0 and len(values) >= n_old:  # Evaluation game, try to find agents with high sigma
            sigmas = np.array([r.sigma for r in values])
            probs = np.clip(sigmas - self.sigma_target, a_min=0, a_max=None)
            s = probs.sum()
            if s == 0 or np.random.normal(0, 1) > self.sigma_target:
                probs = np.ones_like(probs) / len(probs)
            else:
                probs /= s
            versions = [np.random.choice(len(keys), p=probs)]
            target_rating = values[versions[0]]
            n_old -= 1
        elif pretrained_choice is not None:  # pretrained agent chosen, just need index generation
            matchups = np.full((n_new + n_old), -1).tolist()
            for i in range(n_old):
                index = np.random.randint(0, n_new + n_old)
                matchups[index] = 'na'
            return matchups, ratings.values()

        else:
            if n_new == 0:  # Would-be evaluation game, but not enough agents
                n_new = n_old
                n_old = 0
            versions = [-1] * n_new
            target_rating = latest_rating

        # Calculate 1v1 win prob against target
        # All the agents included should hold their own (at least approximately)
        # This is to prevent unrealistic scenarios,
        # like for instance ratings of [100, 0] vs [100, 0], which is technically fair but not useful
        probs = np.zeros(len(keys))
        for i, rating in enumerate(values):
            if n_new == 0 and i == versions[0]:
                continue  # Don't add more of the same agent in evaluation matches
            p = probability_NvsM([rating], [target_rating])
            probs[i] = (p * (1 - p)) ** (2 / (n_old + n_new))  # Be a little bit less strict the more players there are
        probs /= probs.sum()

        old_versions = np.random.choice(len(probs), size=n_old, p=probs, replace=n_new > 0).tolist()
        versions += old_versions

        # Then calculate the full matchup, with just permutations of the selected versions (weighted by fairness)
        matchups = []
        qualities = []
        for perm in itertools.permutations(versions):
            it_ratings = [latest_rating if v == -1 else values[v] for v in perm]
            mid = len(it_ratings) // 2
            p = probability_NvsM(it_ratings[:mid], it_ratings[mid:])
            matchups.append(perm)
            qualities.append(p * (1 - p))  # From AlphaStar
        qualities = np.array(qualities)
        k = np.random.choice(len(matchups), p=qualities / qualities.sum())
        return [-1 if i == -1 else keys[i] for i in matchups[k]], \
               [latest_rating if i == -1 else values[i] for i in matchups[k]]



    @functools.lru_cache(maxsize=8)
    def _get_past_model(self, version):
        # if version in local database, query from database
        # if not, pull from REDIS and store in disk cache

        if self.local_cache_name:
            models = self.sql.execute("SELECT parameters FROM MODELS WHERE id == ?", (version,)).fetchall()
            if len(models) == 0:
                bytestream = self.redis.hget(OPPONENT_MODELS, version)
                model = _unserialize_model(bytestream)

                self.sql.execute('INSERT INTO MODELS (id, parameters) VALUES (?, ?)', (version, bytestream))
                self.sql.commit()
            else:
                # should only ever be 1 version of parameters
                assert len(models) <= 1
                # stored as tuple due to sqlite,
                assert len(models[0]) == 1

                bytestream = models[0][0]
                model = _unserialize_model(bytestream)
        else:
            model = _unserialize_model(self.redis.hget(OPPONENT_MODELS, version))

        return model

    def select_gamemode(self):
        mode_exp = {m.decode("utf-8"): int(v) for m, v in self.redis.hgetall(EXPERIENCE_PER_MODE).items()}
        if self.gamemode_weights is None:
            mode = min(mode_exp, key=mode_exp.get)
        else:
            total = sum(mode_exp.values()) + 1e-8
            mode_exp = {k: mode_exp[k] / total for k in mode_exp.keys()}
            # find exp which is farthest below desired exp
            diff = {k: self.gamemode_weights[k] - mode_exp[k] for k in mode_exp.keys()}
            mode = max(diff, key=diff.get)
        b, o = mode.split("v")
        return int(b), int(o)


    def run(self):  # Mimics Thread
        """
        begin processing in already launched match and push to redis
        """
        n = 0
        latest_version = None
        # t = Thread()
        # t.start()
        while True:
            # Get the most recent version available
            available_version = self.redis.get(VERSION_LATEST)
            if available_version is None:
                time.sleep(1)
                continue  # Wait for version to be published (not sure if this is necessary?)
            available_version = int(available_version)

            # Only try to download latest version when new
            if latest_version != available_version:
                model_bytes = self.redis.get(MODEL_LATEST)
                if model_bytes is None:
                    time.sleep(1)
                    continue  # This is maybe not necessary? Can't hurt to leave it in.
                latest_version = available_version
                updated_agent = _unserialize_model(model_bytes)
                self.current_agent = updated_agent

            n += 1
            pretrained_choice = None

            if self.dynamic_gm:
                blue, orange = self.select_gamemode()
            else:
                blue = orange = self.match.agents // 2
            self.set_team_size(blue, orange)

            if self.human_agent:
                n_new = blue + orange - 1
                versions = ['na']

                agents = [self.human_agent]
                for n in range(n_new):
                    agents.append(self.current_agent)
                    versions.append(-1)

                versions = [v if v != -1 else latest_version for v in versions]
                ratings = ["na"] * len(versions)
            else:
                # TODO customizable past agent selection, should team only be same agent?
                agents, pretrained_choice, versions, ratings = self._generate_matchup(blue + orange,
                                                                                      latest_version,
                                                                                      pretrained_choice)

            version_info = []
            for v, r in zip(versions, ratings):
                if pretrained_choice is not None and v == 'na':  # print name but don't send it back
                    version_info.append(str(type(pretrained_choice).__name__))
                elif v == 'na':
                    version_info.append('Human_player')
                else:
                    version_info.append(f"{v} ({r.mu:.2f}±{2 * r.sigma:.2f})")

            if not any(isinstance(v, int) and v < 0 for v in versions) \
                    and not self.streamer_mode and self.human_agent is None:
                print("Running evaluation game with versions:", version_info)
                result = rocket_learn.utils.generate_episode.generate_episode(self.env, agents, evaluate=True,
                                                                              scoreboard=self.scoreboard)
                rollouts = []
                print("Evaluation finished, goal differential:", result)
            else:
                if not self.streamer_mode:
                    print("Generating rollout with versions:", version_info)

                try:
                    rollouts, result = rocket_learn.utils.generate_episode.generate_episode(self.env, agents,
                                                                                            evaluate=False,
                                                                                            scoreboard=self.scoreboard)

                    if len(rollouts[0].observations) <= 1:  # Happens sometimes, unknown reason
                        print(" ** Rollout Generation Error: Restarting Generation ** ")
                        continue
                except EnvironmentError:
                    self.env.attempt_recovery()
                    continue

                state = rollouts[0].infos[-2]["state"]
                goal_speed = np.linalg.norm(state.ball.linear_velocity) * 0.036  # kph
                str_result = ('+' if result > 0 else "") + str(result)
                self.total_steps_generated += len(rollouts[0].observations) * len(rollouts)
                post_stats = f"Rollout finished after {len(rollouts[0].observations)} steps ({self.total_steps_generated} total steps), result was {str_result}"
                if result != 0:
                    post_stats += f", goal speed: {goal_speed:.2f} kph"

                if not self.streamer_mode:
                    print(post_stats)

            if not self.streamer_mode:
                rollout_data = encode_buffers(rollouts,
                                              return_obs=self.send_obs,
                                              return_states=self.send_gamestates,
                                              return_rewards=True)
                # sanity_check = decode_buffers(rollout_data, versions,
                #                               has_obs=False, has_states=True, has_rewards=True,
                #                               obs_build_factory=lambda: self.match._obs_builder,
                #                               rew_func_factory=lambda: self.match._reward_fn,
                #                               act_parse_factory=lambda: self.match._action_parser)
                rollout_bytes = _serialize((rollout_data, versions, self.uuid, self.name, result,
                                            self.send_obs, self.send_gamestates, True))

                # while True:
                # t.join()

                def send():
                    n_items = self.redis.rpush(ROLLOUTS, rollout_bytes)
                    if n_items >= 1000:
                        print("Had to limit rollouts. Learner may have have crashed, or is overloaded")
                        self.redis.ltrim(ROLLOUTS, -100, -1)

                send()
                # t = Thread(target=send)
                # t.start()
                # time.sleep(0.01)

    def _generate_matchup(self, n_agents, latest_version, pretrained_choice):
        n_old = 0
        if n_agents > 1:
            r = np.random.random()
            rand_choice = (r - self.evaluation_prob) / (1 - self.evaluation_prob)

            if r < self.evaluation_prob:
                n_old = n_agents
            elif rand_choice < self.past_version_prob:
                n_old = np.random.randint(low=1, high=n_agents)
            elif rand_choice < (self.past_version_prob + self.pretrained_total_prob):
                wheel_prob = self.past_version_prob
                for agent in self.pretrained_agents:
                    wheel_prob += self.pretrained_agents[agent]
                    if rand_choice < wheel_prob:
                        pretrained_choice = agent
                        n_old = np.random.randint(low=1, high=n_agents)
                        break
        n_new = n_agents - n_old
        versions, ratings = self._get_opponent_ids(n_new, n_old, pretrained_choice)
        agents = []
        for i, version in enumerate(versions):
            if version == -1:
                agents.append(self.current_agent)
            elif pretrained_choice is not None and version == 'na':
                agents.append(pretrained_choice)
            else:
                selected_agent = self._get_past_model("-".join(version.split("-")[:-1]))
                if self.force_old_deterministic and n_new != 0:
                    versions[i] = versions[i].replace('stochastic', 'deterministic')
                    version = version.replace('stochastic', 'deterministic')

                if version.endswith("deterministic"):
                    selected_agent.deterministic = True
                elif version.endswith("stochastic"):
                    selected_agent.deterministic = False
                else:
                    raise ValueError("Unknown version type")
                agents.append(selected_agent)
        versions = [v if v != -1 else latest_version for v in versions]
        return agents, pretrained_choice, versions, ratings<|MERGE_RESOLUTION|>--- conflicted
+++ resolved
@@ -42,11 +42,6 @@
      :param force_paging: Should paging be forced
      :param auto_minimize: automatically minimize the launched rocket league instance
      :param local_cache_name: name of local database used for model caching. If None, caching is not used
-<<<<<<< HEAD
-     :param gamemode_weights: dict of dynamic gamemode choice weights. If None, default equal experience
-=======
-     :param force_old_deterministic: force all old models to be deterministic only
->>>>>>> f8326a3f
     """
 
     def __init__(self, redis: Redis, name: str, match: Match,
@@ -55,11 +50,8 @@
                  send_obs=True, scoreboard=None, pretrained_agents=None,
                  human_agent=None, force_paging=False, auto_minimize=True,
                  local_cache_name=None,
-<<<<<<< HEAD
+                 force_old_deterministic=False,
                  gamemode_weights=None,):
-=======
-                 force_old_deterministic=False):
->>>>>>> f8326a3f
         # TODO model or config+params so workers can recreate just from redis connection?
         self.redis = redis
         self.name = name
