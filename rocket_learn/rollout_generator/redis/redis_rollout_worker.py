import functools
import itertools
import os
import time
import copy
from threading import Thread
from uuid import uuid4

import sqlite3 as sql

import numpy as np
from redis import Redis
from rlgym.envs import Match
from rlgym.gamelaunch import LaunchPreference
from rlgym.gym import Gym

from rlgym.utils.state_setters import DefaultState

import rocket_learn.agent.policy
import rocket_learn.utils.generate_episode
from rocket_learn.rollout_generator.redis.utils import _unserialize_model, MODEL_LATEST, WORKER_IDS, OPPONENT_MODELS, \
    VERSION_LATEST, _serialize, ROLLOUTS, encode_buffers, decode_buffers, get_rating, LATEST_RATING_ID, \
    EXPERIENCE_PER_MODE
from rocket_learn.utils.util import probability_NvsM
from rocket_learn.utils.dynamic_gamemode_setter import DynamicGMSetter


class RedisRolloutWorker:
    """
    Provides RedisRolloutGenerator with rollouts via a Redis server

     :param redis: redis object
     :param name: rollout worker name
     :param match: match object
     :param past_version_prob: Odds of playing against previous checkpoints
     :param evaluation_prob: Odds of running an evaluation match
     :param sigma_target: Trueskill sigma target
     :param dynamic_gm: Pick game mode dynamically. If True, Match.team_size should be 3
     :param streamer_mode: Should run in streamer mode (less data printed to screen)
     :param send_gamestates: Should gamestate data be sent back (increases data sent) - must send obs or gamestates
     :param send_obs: Should observations be send back (increases data sent) - must send obs or gamestates
     :param scoreboard: Scoreboard object
     :param pretrained_agents: Dict{} of pretrained agents and their appearance probability
     :param human_agent: human agent object. Sets a human match if not None
     :param force_paging: Should paging be forced
     :param auto_minimize: automatically minimize the launched rocket league instance
     :param local_cache_name: name of local database used for model caching. If None, caching is not used
     :param gamemode_weights: dict of dynamic gamemode choice weights. If None, default equal experience
     :param gamemode_weight_ema_alpha: alpha for the exponential moving average of gamemode weighting
     :param selector_skip_k: value to control the tick skip probability of the selector
    """

    def __init__(self, redis: Redis, name: str, match: Match,
                 past_version_prob=.2, evaluation_prob=0.01, sigma_target=1,
                 dynamic_gm=True, streamer_mode=False, send_gamestates=True,
                 send_obs=True, scoreboard=None, pretrained_agents=None,
                 human_agent=None, force_paging=False, auto_minimize=True,
<<<<<<< HEAD
                 local_cache_name=None,
                 force_old_deterministic=False,
                 deterministic_streamer=False,
                 gamemode_weights=None,
                 batch_mode=False,
                 step_size=100_000,
                 pipeline_limit_bytes=10_000_000,
                 gamemode_weight_ema_alpha=0.02,
                 selector_skip_k=None,
                 eval_setter=DefaultState(),
                 ):
=======
                 local_cache_name=None, gamemode_weights=None, full_team_evaluations=False):
>>>>>>> b5e15835
        # TODO model or config+params so workers can recreate just from redis connection?
        self.eval_setter = eval_setter
        self.redis = redis
        self.name = name

        self.selector_skip_k = selector_skip_k
        self.force_selector_choice = [False] * 6

        assert send_gamestates or send_obs, "Must have at least one of obs or states"

        self.pretrained_agents = {}
        self.pretrained_total_prob = 0
        if pretrained_agents is not None:
            self.pretrained_agents = pretrained_agents
            self.pretrained_total_prob = sum([self.pretrained_agents[key] for key in self.pretrained_agents])

        self.human_agent = human_agent
        self.force_old_deterministic = force_old_deterministic

        if human_agent and pretrained_agents:
            print("** WARNING - Human Player and Pretrained Agents are in conflict. **")
            print("**           Pretrained Agents will be ignored.                  **")

        self.streamer_mode = streamer_mode
        self.deterministic_streamer = deterministic_streamer

        self.current_agent = _unserialize_model(self.redis.get(MODEL_LATEST))
<<<<<<< HEAD
        if self.streamer_mode and self.deterministic_streamer:
            self.current_agent.deterministic = True
=======

>>>>>>> b5e15835
        self.past_version_prob = past_version_prob
        self.evaluation_prob = evaluation_prob
        self.sigma_target = sigma_target
        self.send_gamestates = send_gamestates
        self.send_obs = send_obs
        self.dynamic_gm = dynamic_gm
        self.gamemode_weights = gamemode_weights
<<<<<<< HEAD
        if self.gamemode_weights is None:
            self.gamemode_weights = {'1v1': 1 / 3, '2v2': 1 / 3, '3v3': 1 / 3}
        assert sum(self.gamemode_weights.values()) == 1, "gamemode_weights must sum to 1"
        self.target_weights = copy.copy(self.gamemode_weights)
        # change weights from percentage of experience desired to percentage of gamemodes necessary (approx)
        self.current_weights = copy.copy(self.gamemode_weights)
        for k in self.current_weights.keys():
            b, o = k.split("v")
            self.current_weights[k] /= int(b)
        self.current_weights = {k: self.current_weights[k] / (sum(self.current_weights.values()) + 1e-8) for k in
                                self.current_weights.keys()}
        self.mean_exp_grant = {'1v1': 1000, '2v2': 2000, '3v3': 3000}
        self.ema_alpha = gamemode_weight_ema_alpha
=======
        if self.gamemode_weights is not None:
            assert np.isclose(sum(self.gamemode_weights.values()), 1), "gamemode_weights must sum to 1"
        self.gamemode_exp_per_episode_ema = {}
>>>>>>> b5e15835
        self.local_cache_name = local_cache_name

        self.full_team_evaluations = full_team_evaluations

        self.uuid = str(uuid4())
        self.redis.rpush(WORKER_IDS, self.uuid)

<<<<<<< HEAD
        self.batch_mode = batch_mode
        self.step_size_limit = min(step_size / 20, 25_000)
        if self.batch_mode:
            self.red_pipe = self.redis.pipeline()
            self.step_last_send = 0
        self.pipeline_size = 0
        self.pipeline_limit = pipeline_limit_bytes  # 10 MB is default

=======
>>>>>>> b5e15835
        # currently doesn't rebuild, if the old is there, reuse it.
        if self.local_cache_name:
            self.sql = sql.connect('redis-model-cache-' + local_cache_name + '.db')
            # if the table doesn't exist in the database, make it
            self.sql.execute("""
                CREATE TABLE if not exists MODELS (
                    id TEXT PRIMARY KEY,
                    parameters BLOB NOT NULL
                );
            """)

        if not self.streamer_mode:
            print("Started worker", self.uuid, "on host", self.redis.connection_pool.connection_kwargs.get("host"),
                  "under name", name)  # TODO log instead
        else:
            print("Streaming mode set. Running silent.")

        self.scoreboard = scoreboard
        state_setter = DynamicGMSetter(match._state_setter)  # noqa Rangler made me do it
        self.set_team_size = state_setter.set_team_size
        match._state_setter = state_setter
        self.match = match
        self.env = Gym(match=self.match, pipe_id=os.getpid(), launch_preference=LaunchPreference.EPIC,
                       use_injector=True, force_paging=force_paging, raise_on_crash=True, auto_minimize=auto_minimize)
        self.total_steps_generated = 0

    def _get_opponent_ids(self, n_new, n_old, pretrained_choice):
        # Get qualities
<<<<<<< HEAD
        gamemode = f"{(n_new + n_old) // 2}v{(n_new + n_old) // 2}"
        gamemode = '1v0' if gamemode == '0v0' else gamemode
=======
        assert (n_new + n_old) % 2 == 0
        per_team = (n_new + n_old) // 2
        gamemode = f"{per_team}v{per_team}"
>>>>>>> b5e15835
        latest_id = self.redis.get(LATEST_RATING_ID).decode("utf-8")
        latest_key = f"{latest_id}-stochastic"
        if n_old == 0:
            rating = get_rating(gamemode, latest_key, self.redis)
            return [-1] * n_new, [rating] * n_new

        ratings = get_rating(gamemode, None, self.redis)
        latest_rating = ratings[latest_key]
        keys, values = zip(*ratings.items())

        if n_new == 0 and len(values) >= n_old:  # Evaluation game, try to find agents with high sigma
            sigmas = np.array([r.sigma for r in values])
            probs = np.clip(sigmas - self.sigma_target, a_min=0, a_max=None)
            s = probs.sum()
            if s == 0:  # No versions with high sigma available
                if np.random.normal(0, self.sigma_target) > 1:
                    # Some chance of doing a match with random versions, so they might correct themselves
                    probs = np.ones_like(probs) / len(probs)
                else:
                    return [-1] * n_old, [latest_rating] * n_old
            else:
                probs /= s
            versions = [np.random.choice(len(keys), p=probs)]
            if self.full_team_evaluations:
                versions = versions * per_team
            target_rating = values[versions[0]]
            n_old -= 1
        elif pretrained_choice is not None:  # pretrained agent chosen, just need index generation
            matchups = np.full((n_new + n_old), -1).tolist()
            for i in range(n_old):
                index = np.random.randint(0, n_new + n_old)
                matchups[index] = 'na'
            return matchups, ratings.values()
        else:
            if n_new == 0:  # Would-be evaluation game, but not enough agents
                n_new = n_old
                n_old = 0
            versions = [-1] * n_new
            target_rating = latest_rating

        # Calculate 1v1 win prob against target
        # All the agents included should hold their own (at least approximately)
        # This is to prevent unrealistic scenarios,
        # like for instance ratings of [100, 0] vs [100, 0], which is technically fair but not useful
        probs = np.zeros(len(keys))
<<<<<<< HEAD
        for i, rating in enumerate(values):
            if n_new == 0 and i == versions[0]:
                continue  # Don't add more of the same agent in evaluation matches
            p = probability_NvsM([rating], [target_rating])
            probs[i] = (p * (1 - p)) ** (2 / (n_old + n_new))  # Be a little bit less strict the more players there are
        probs /= probs.sum()

        old_versions = np.random.choice(len(probs), size=n_old, p=probs, replace=True).tolist()
        versions += old_versions

        # Then calculate the full matchup, with just permutations of the selected versions (weighted by fairness)
        matchups = []
        qualities = []
        for perm in itertools.permutations(versions):
            it_ratings = [latest_rating if v == -1 else values[v] for v in perm]
            mid = len(it_ratings) // 2
            p = probability_NvsM(it_ratings[:mid], it_ratings[mid:])
            matchups.append(perm)
            qualities.append(p * (1 - p))  # From AlphaStar
        qualities = np.array(qualities)
        k = np.random.choice(len(matchups), p=qualities / qualities.sum())
        return [-1 if i == -1 else keys[i] for i in matchups[k]], \
               [latest_rating if i == -1 else values[i] for i in matchups[k]]
=======
        if n_new == 0 and self.full_team_evaluations:
            for i, rating in enumerate(values):
                if i == versions[0]:
                    p = 0  # Don't add more of the same agent in evaluation matches
                else:
                    p = probability_NvsM([rating] * per_team, [target_rating] * per_team)
                probs[i] = p
            opponent = np.random.choice(len(probs), p=probs)
            if np.random.random() < 0.5:  # Randomly do blue/orange
                versions = versions + [opponent] * per_team
            else:
                versions = [opponent] * per_team + versions
            return [keys[i] for i in versions], [values[i] for i in versions]
        else:
            for i, rating in enumerate(values):
                if n_new == 0 and i == versions[0]:
                    continue  # Don't add more of the same agent in evaluation matches
                p = probability_NvsM([rating], [target_rating])
                probs[i] = (p * (1 - p)) ** ((n_new + n_old) // 2)  # Be less lenient the more players there are
            probs /= probs.sum()

            old_versions = np.random.choice(len(probs), size=n_old, p=probs, replace=True).tolist()
            versions += old_versions

            # Then calculate the full matchup, with just permutations of the selected versions (weighted by fairness)
            matchups = []
            qualities = []
            for perm in itertools.permutations(versions):
                it_ratings = [latest_rating if v == -1 else values[v] for v in perm]
                mid = len(it_ratings) // 2
                p = probability_NvsM(it_ratings[:mid], it_ratings[mid:])
                if n_new == 0 and set(perm[:mid]) == set(perm[mid:]):  # Don't want team against team
                    p = 0
                matchups.append(perm)
                qualities.append(p * (1 - p))  # From AlphaStar
            qualities = np.array(qualities)
            s = qualities.sum()
            if s == 0:
                return [-1] * (n_new + n_old), [latest_rating] * (n_new + n_old)
            k = np.random.choice(len(matchups), p=qualities / s)
            return [-1 if i == -1 else keys[i] for i in matchups[k]], \
                   [latest_rating if i == -1 else values[i] for i in matchups[k]]
>>>>>>> b5e15835

    @functools.lru_cache(maxsize=8)
    def _get_past_model(self, version):
        # if version in local database, query from database
        # if not, pull from REDIS and store in disk cache

        if self.local_cache_name:
            models = self.sql.execute("SELECT parameters FROM MODELS WHERE id == ?", (version,)).fetchall()
            if len(models) == 0:
                bytestream = self.redis.hget(OPPONENT_MODELS, version)
                model = _unserialize_model(bytestream)

                self.sql.execute('INSERT INTO MODELS (id, parameters) VALUES (?, ?)', (version, bytestream))
                self.sql.commit()
            else:
                # should only ever be 1 version of parameters
                assert len(models) <= 1
                # stored as tuple due to sqlite,
                assert len(models[0]) == 1

                bytestream = models[0][0]
                model = _unserialize_model(bytestream)
        else:
            model = _unserialize_model(self.redis.hget(OPPONENT_MODELS, version))

        return model

<<<<<<< HEAD
    def select_gamemode(self):

        emp_weight = {k: self.mean_exp_grant[k] / (sum(self.mean_exp_grant.values()) + 1e-8)
                      for k in self.mean_exp_grant.keys()}
        cor_weight = {k: self.gamemode_weights[k] / emp_weight[k] for k in self.gamemode_weights.keys()}
        self.current_weights = {k: cor_weight[k] / (sum(cor_weight.values()) + 1e-8) for k in cor_weight}
        mode = np.random.choice(list(self.current_weights.keys()), p=list(self.current_weights.values()))
=======
    def select_gamemode(self, equal_likelihood):
        mode_exp = {m.decode("utf-8"): int(v) for m, v in self.redis.hgetall(EXPERIENCE_PER_MODE).items()}
        modes = list(mode_exp.keys())
        if equal_likelihood:
            mode = np.random.choice(modes)
        else:
            dist = np.array(list(mode_exp.values())) + 1
            dist = dist / dist.sum()
            if self.gamemode_weights is None:
                target_dist = np.ones(len(modes))
            else:
                target_dist = np.array([self.gamemode_weights[k] for k in modes])
            mode_steps_per_episode = np.array(list(self.gamemode_exp_per_episode_ema.get(m, None) or 1 for m in modes))

            target_dist = target_dist / mode_steps_per_episode
            target_dist = target_dist / target_dist.sum()
            inv_dist = 1 - dist
            inv_dist = inv_dist / inv_dist.sum()

            dist = target_dist * inv_dist
            dist = dist / dist.sum()

            mode = np.random.choice(modes, p=dist)

>>>>>>> b5e15835
        b, o = mode.split("v")
        return int(b), int(o)

    def run(self):  # Mimics Thread
        """
        begin processing in already launched match and push to redis
        """
        n = 0
        latest_version = None
        # t = Thread()
        # t.start()
        while True:
            # Get the most recent version available
            available_version = self.redis.get(VERSION_LATEST)
            if available_version is None:
                time.sleep(1)
                continue  # Wait for version to be published (not sure if this is necessary?)
            available_version = int(available_version)

            # Only try to download latest version when new
            if latest_version != available_version:
                model_bytes = self.redis.get(MODEL_LATEST)
                if model_bytes is None:
                    time.sleep(1)
                    continue  # This is maybe not necessary? Can't hurt to leave it in.
                latest_version = available_version
                updated_agent = _unserialize_model(model_bytes)
                self.current_agent = updated_agent
                if self.streamer_mode and self.deterministic_streamer:
                    self.current_agent.deterministic = True

            n += 1
            pretrained_choice = None

            evaluate = np.random.random() < self.evaluation_prob

            if self.dynamic_gm:
<<<<<<< HEAD
                blue, orange = self.select_gamemode()
            elif self.match.agents == 1:
                blue = 1
=======
                blue, orange = self.select_gamemode(equal_likelihood=evaluate or self.streamer_mode)
            elif self.match._spawn_opponents is False:
                blue = self.match.agents
>>>>>>> b5e15835
                orange = 0
            else:
                blue = orange = self.match.agents // 2
            self.set_team_size(blue, orange)

            if self.human_agent:
                n_new = blue + orange - 1
                versions = ['na']

                agents = [self.human_agent]
                for n in range(n_new):
                    agents.append(self.current_agent)
                    versions.append(-1)

                versions = [v if v != -1 else latest_version for v in versions]
                ratings = ["na"] * len(versions)
            else:
                # TODO customizable past agent selection, should team only be same agent?
                agents, pretrained_choice, versions, ratings = self._generate_matchup(blue + orange,
                                                                                      latest_version,
                                                                                      pretrained_choice,
                                                                                      evaluate)

            evaluate = not any(isinstance(v, int) and v < 0 for v in versions)  # Might be changed in matchup code

            version_info = []
            for v, r in zip(versions, ratings):
                if pretrained_choice is not None and v == 'na':  # print name but don't send it back
                    version_info.append(str(type(pretrained_choice).__name__))
                elif v == 'na':
                    version_info.append('Human_player')
                else:
                    version_info.append(f"{v} ({r.mu:.2f}±{2 * r.sigma:.2f})")

            if evaluate and not self.streamer_mode and self.human_agent is None:
                print("Running evaluation game with versions:", version_info)
                result = rocket_learn.utils.generate_episode.generate_episode(self.env, agents, evaluate=True,
                                                                              scoreboard=self.scoreboard,
                                                                              selector_skip_k=self.selector_skip_k,
                                                                              force_selector_choice=self.force_selector_choice,
                                                                              eval_setter=self.eval_setter)
                rollouts = []
                print("Evaluation finished, goal differential:", result)
            else:
                if not self.streamer_mode:
                    print("Generating rollout with versions:", version_info)

                try:
                    rollouts, result = rocket_learn.utils.generate_episode.generate_episode(
                        self.env, agents,
                        evaluate=False,
                        scoreboard=self.scoreboard,
                        selector_skip_k=self.selector_skip_k,
                        force_selector_choice=self.force_selector_choice)

                    if len(rollouts[0].observations) <= 1:  # Happens sometimes, unknown reason
                        print(" ** Rollout Generation Error: Restarting Generation ** ")
                        continue
                except EnvironmentError:
                    self.env.attempt_recovery()
                    continue

                state = rollouts[0].infos[-2]["state"]
                goal_speed = np.linalg.norm(state.ball.linear_velocity) * 0.036  # kph
                str_result = ('+' if result > 0 else "") + str(result)
                episode_exp = len(rollouts[0].observations) * len(rollouts)
                self.total_steps_generated += episode_exp
<<<<<<< HEAD
                if self.dynamic_gm:
                    old_exp = self.mean_exp_grant[f"{blue}v{orange}"]
                    self.mean_exp_grant[f"{blue}v{orange}"] = ((episode_exp - old_exp) * self.ema_alpha) + old_exp
=======

                if self.dynamic_gm and not evaluate:
                    mode = f"{blue}v{orange}"
                    if mode in self.gamemode_exp_per_episode_ema:
                        current_mean = self.gamemode_exp_per_episode_ema[mode]
                        self.gamemode_exp_per_episode_ema[mode] = 0.98 * current_mean + 0.02 * episode_exp
                    else:
                        self.gamemode_exp_per_episode_ema[mode] = episode_exp

>>>>>>> b5e15835
                post_stats = f"Rollout finished after {len(rollouts[0].observations)} steps ({self.total_steps_generated} total steps), result was {str_result}"
                if result != 0:
                    post_stats += f", goal speed: {goal_speed:.2f} kph"

                if not self.streamer_mode:
                    print(post_stats)

            if not self.streamer_mode and not self.batch_mode:
                rollout_data = encode_buffers(rollouts,
                                              return_obs=self.send_obs,
                                              return_states=self.send_gamestates,
                                              return_rewards=True)
                # sanity_check = decode_buffers(rollout_data, versions,
                #                               has_obs=False, has_states=True, has_rewards=True,
                #                               obs_build_factory=lambda: self.match._obs_builder,
                #                               rew_func_factory=lambda: self.match._reward_fn,
                #                               act_parse_factory=lambda: self.match._action_parser)
                rollout_bytes = _serialize((rollout_data, versions, self.uuid, self.name, result,
                                            self.send_obs, self.send_gamestates, True))

                # while True:
                # t.join()

                def send():
                    n_items = self.redis.rpush(ROLLOUTS, rollout_bytes)
                    if n_items >= 1000:
                        print("Had to limit rollouts. Learner may have have crashed, or is overloaded")
                        self.redis.ltrim(ROLLOUTS, -100, -1)

                send()
                # t = Thread(target=send)
                # t.start()
                # time.sleep(0.01)

<<<<<<< HEAD
            elif not self.streamer_mode and self.batch_mode:

                rollout_data = encode_buffers(rollouts,
                                              return_obs=self.send_obs,
                                              return_states=self.send_gamestates,
                                              return_rewards=True)
                rollout_bytes = _serialize((rollout_data, versions, self.uuid, self.name, result,
                                            self.send_obs, self.send_gamestates, True))

                self.pipeline_size += len(rollout_bytes)

                self.red_pipe.rpush(ROLLOUTS, rollout_bytes)

                #  def send():
                if (self.total_steps_generated - self.step_last_send) > self.step_size_limit or \
                        len(self.red_pipe) > 100 or self.pipeline_size > self.pipeline_limit:
                    n_items = self.red_pipe.execute()
                    self.pipeline_size = 0
                    if n_items[-1] >= 10000:
                        print("Had to limit rollouts. Learner may have have crashed, or is overloaded")
                        self.redis.ltrim(ROLLOUTS, -100, -1)
                    self.step_last_send = self.total_steps_generated

    def _generate_matchup(self, n_agents, latest_version, pretrained_choice):
        n_old = 0
        if n_agents > 1:
            r = np.random.random()
            rand_choice = (r - self.evaluation_prob) / (1 - self.evaluation_prob)

            if r < self.evaluation_prob:
                n_old = n_agents
            else:
                rand_choice = (r - self.evaluation_prob) / (1 - self.evaluation_prob)
                if rand_choice < self.past_version_prob:
                    n_old = np.random.randint(low=1, high=n_agents)
                elif rand_choice < (self.past_version_prob + self.pretrained_total_prob):
                    wheel_prob = self.past_version_prob
                    for agent in self.pretrained_agents:
                        wheel_prob += self.pretrained_agents[agent]
                        if rand_choice < wheel_prob:
                            pretrained_choice = agent
                            n_old = np.random.randint(low=1, high=n_agents)
                            break
=======
    def _generate_matchup(self, n_agents, latest_version, pretrained_choice, evaluate):
        if evaluate:
            n_old = n_agents
        else:
            n_old = 0
            rand_choice = np.random.random()
            if rand_choice < self.past_version_prob:
                n_old = np.random.randint(low=1, high=n_agents)
            elif rand_choice < (self.past_version_prob + self.pretrained_total_prob):
                wheel_prob = self.past_version_prob
                for agent in self.pretrained_agents:
                    wheel_prob += self.pretrained_agents[agent]
                    if rand_choice < wheel_prob:
                        pretrained_choice = agent
                        n_old = np.random.randint(low=1, high=n_agents)
                        break
>>>>>>> b5e15835
        n_new = n_agents - n_old
        versions, ratings = self._get_opponent_ids(n_new, n_old, pretrained_choice)
        agents = []
        for i, version in enumerate(versions):
            if version == -1:
                agents.append(self.current_agent)
            elif pretrained_choice is not None and version == 'na':
                agents.append(pretrained_choice)
            else:
                selected_agent = self._get_past_model("-".join(version.split("-")[:-1]))
                if self.force_old_deterministic and n_new != 0:
                    versions[i] = versions[i].replace('stochastic', 'deterministic')
                    version = version.replace('stochastic', 'deterministic')

                if version.endswith("deterministic"):
                    selected_agent.deterministic = True
                elif version.endswith("stochastic"):
                    selected_agent.deterministic = False
                else:
                    raise ValueError("Unknown version type")
                agents.append(selected_agent)
        versions = [v if v != -1 else latest_version for v in versions]
        return agents, pretrained_choice, versions, ratings<|MERGE_RESOLUTION|>--- conflicted
+++ resolved
@@ -55,7 +55,6 @@
                  dynamic_gm=True, streamer_mode=False, send_gamestates=True,
                  send_obs=True, scoreboard=None, pretrained_agents=None,
                  human_agent=None, force_paging=False, auto_minimize=True,
-<<<<<<< HEAD
                  local_cache_name=None,
                  force_old_deterministic=False,
                  deterministic_streamer=False,
@@ -66,10 +65,7 @@
                  gamemode_weight_ema_alpha=0.02,
                  selector_skip_k=None,
                  eval_setter=DefaultState(),
-                 ):
-=======
-                 local_cache_name=None, gamemode_weights=None, full_team_evaluations=False):
->>>>>>> b5e15835
+                 full_team_evaluations=False):
         # TODO model or config+params so workers can recreate just from redis connection?
         self.eval_setter = eval_setter
         self.redis = redis
@@ -97,12 +93,8 @@
         self.deterministic_streamer = deterministic_streamer
 
         self.current_agent = _unserialize_model(self.redis.get(MODEL_LATEST))
-<<<<<<< HEAD
         if self.streamer_mode and self.deterministic_streamer:
             self.current_agent.deterministic = True
-=======
-
->>>>>>> b5e15835
         self.past_version_prob = past_version_prob
         self.evaluation_prob = evaluation_prob
         self.sigma_target = sigma_target
@@ -110,7 +102,6 @@
         self.send_obs = send_obs
         self.dynamic_gm = dynamic_gm
         self.gamemode_weights = gamemode_weights
-<<<<<<< HEAD
         if self.gamemode_weights is None:
             self.gamemode_weights = {'1v1': 1 / 3, '2v2': 1 / 3, '3v3': 1 / 3}
         assert sum(self.gamemode_weights.values()) == 1, "gamemode_weights must sum to 1"
@@ -124,11 +115,6 @@
                                 self.current_weights.keys()}
         self.mean_exp_grant = {'1v1': 1000, '2v2': 2000, '3v3': 3000}
         self.ema_alpha = gamemode_weight_ema_alpha
-=======
-        if self.gamemode_weights is not None:
-            assert np.isclose(sum(self.gamemode_weights.values()), 1), "gamemode_weights must sum to 1"
-        self.gamemode_exp_per_episode_ema = {}
->>>>>>> b5e15835
         self.local_cache_name = local_cache_name
 
         self.full_team_evaluations = full_team_evaluations
@@ -136,7 +122,6 @@
         self.uuid = str(uuid4())
         self.redis.rpush(WORKER_IDS, self.uuid)
 
-<<<<<<< HEAD
         self.batch_mode = batch_mode
         self.step_size_limit = min(step_size / 20, 25_000)
         if self.batch_mode:
@@ -145,8 +130,6 @@
         self.pipeline_size = 0
         self.pipeline_limit = pipeline_limit_bytes  # 10 MB is default
 
-=======
->>>>>>> b5e15835
         # currently doesn't rebuild, if the old is there, reuse it.
         if self.local_cache_name:
             self.sql = sql.connect('redis-model-cache-' + local_cache_name + '.db')
@@ -175,14 +158,10 @@
 
     def _get_opponent_ids(self, n_new, n_old, pretrained_choice):
         # Get qualities
-<<<<<<< HEAD
-        gamemode = f"{(n_new + n_old) // 2}v{(n_new + n_old) // 2}"
-        gamemode = '1v0' if gamemode == '0v0' else gamemode
-=======
-        assert (n_new + n_old) % 2 == 0
+        assert (n_new + n_old) % 2 == 0 or (n_new == 1 and n_old == 0)
         per_team = (n_new + n_old) // 2
         gamemode = f"{per_team}v{per_team}"
->>>>>>> b5e15835
+        gamemode = '1v0' if gamemode == '0v0' else gamemode
         latest_id = self.redis.get(LATEST_RATING_ID).decode("utf-8")
         latest_key = f"{latest_id}-stochastic"
         if n_old == 0:
@@ -228,31 +207,6 @@
         # This is to prevent unrealistic scenarios,
         # like for instance ratings of [100, 0] vs [100, 0], which is technically fair but not useful
         probs = np.zeros(len(keys))
-<<<<<<< HEAD
-        for i, rating in enumerate(values):
-            if n_new == 0 and i == versions[0]:
-                continue  # Don't add more of the same agent in evaluation matches
-            p = probability_NvsM([rating], [target_rating])
-            probs[i] = (p * (1 - p)) ** (2 / (n_old + n_new))  # Be a little bit less strict the more players there are
-        probs /= probs.sum()
-
-        old_versions = np.random.choice(len(probs), size=n_old, p=probs, replace=True).tolist()
-        versions += old_versions
-
-        # Then calculate the full matchup, with just permutations of the selected versions (weighted by fairness)
-        matchups = []
-        qualities = []
-        for perm in itertools.permutations(versions):
-            it_ratings = [latest_rating if v == -1 else values[v] for v in perm]
-            mid = len(it_ratings) // 2
-            p = probability_NvsM(it_ratings[:mid], it_ratings[mid:])
-            matchups.append(perm)
-            qualities.append(p * (1 - p))  # From AlphaStar
-        qualities = np.array(qualities)
-        k = np.random.choice(len(matchups), p=qualities / qualities.sum())
-        return [-1 if i == -1 else keys[i] for i in matchups[k]], \
-               [latest_rating if i == -1 else values[i] for i in matchups[k]]
-=======
         if n_new == 0 and self.full_team_evaluations:
             for i, rating in enumerate(values):
                 if i == versions[0]:
@@ -295,7 +249,8 @@
             k = np.random.choice(len(matchups), p=qualities / s)
             return [-1 if i == -1 else keys[i] for i in matchups[k]], \
                    [latest_rating if i == -1 else values[i] for i in matchups[k]]
->>>>>>> b5e15835
+
+
 
     @functools.lru_cache(maxsize=8)
     def _get_past_model(self, version):
@@ -323,42 +278,18 @@
 
         return model
 
-<<<<<<< HEAD
-    def select_gamemode(self):
+    def select_gamemode(self, equal_likelihood):
 
         emp_weight = {k: self.mean_exp_grant[k] / (sum(self.mean_exp_grant.values()) + 1e-8)
                       for k in self.mean_exp_grant.keys()}
         cor_weight = {k: self.gamemode_weights[k] / emp_weight[k] for k in self.gamemode_weights.keys()}
         self.current_weights = {k: cor_weight[k] / (sum(cor_weight.values()) + 1e-8) for k in cor_weight}
         mode = np.random.choice(list(self.current_weights.keys()), p=list(self.current_weights.values()))
-=======
-    def select_gamemode(self, equal_likelihood):
-        mode_exp = {m.decode("utf-8"): int(v) for m, v in self.redis.hgetall(EXPERIENCE_PER_MODE).items()}
-        modes = list(mode_exp.keys())
         if equal_likelihood:
-            mode = np.random.choice(modes)
-        else:
-            dist = np.array(list(mode_exp.values())) + 1
-            dist = dist / dist.sum()
-            if self.gamemode_weights is None:
-                target_dist = np.ones(len(modes))
-            else:
-                target_dist = np.array([self.gamemode_weights[k] for k in modes])
-            mode_steps_per_episode = np.array(list(self.gamemode_exp_per_episode_ema.get(m, None) or 1 for m in modes))
-
-            target_dist = target_dist / mode_steps_per_episode
-            target_dist = target_dist / target_dist.sum()
-            inv_dist = 1 - dist
-            inv_dist = inv_dist / inv_dist.sum()
-
-            dist = target_dist * inv_dist
-            dist = dist / dist.sum()
-
-            mode = np.random.choice(modes, p=dist)
-
->>>>>>> b5e15835
+            mode = np.random.choice(list(self.current_weights.keys()))
         b, o = mode.split("v")
         return int(b), int(o)
+
 
     def run(self):  # Mimics Thread
         """
@@ -394,15 +325,12 @@
             evaluate = np.random.random() < self.evaluation_prob
 
             if self.dynamic_gm:
-<<<<<<< HEAD
-                blue, orange = self.select_gamemode()
+                blue, orange = self.select_gamemode(equal_likelihood=evaluate)
             elif self.match.agents == 1:
                 blue = 1
-=======
-                blue, orange = self.select_gamemode(equal_likelihood=evaluate or self.streamer_mode)
-            elif self.match._spawn_opponents is False:
+                orange = 0
+            elif self.match._spawn_opponents is False:  # noqa
                 blue = self.match.agents
->>>>>>> b5e15835
                 orange = 0
             else:
                 blue = orange = self.match.agents // 2
@@ -470,21 +398,9 @@
                 str_result = ('+' if result > 0 else "") + str(result)
                 episode_exp = len(rollouts[0].observations) * len(rollouts)
                 self.total_steps_generated += episode_exp
-<<<<<<< HEAD
                 if self.dynamic_gm:
                     old_exp = self.mean_exp_grant[f"{blue}v{orange}"]
                     self.mean_exp_grant[f"{blue}v{orange}"] = ((episode_exp - old_exp) * self.ema_alpha) + old_exp
-=======
-
-                if self.dynamic_gm and not evaluate:
-                    mode = f"{blue}v{orange}"
-                    if mode in self.gamemode_exp_per_episode_ema:
-                        current_mean = self.gamemode_exp_per_episode_ema[mode]
-                        self.gamemode_exp_per_episode_ema[mode] = 0.98 * current_mean + 0.02 * episode_exp
-                    else:
-                        self.gamemode_exp_per_episode_ema[mode] = episode_exp
-
->>>>>>> b5e15835
                 post_stats = f"Rollout finished after {len(rollouts[0].observations)} steps ({self.total_steps_generated} total steps), result was {str_result}"
                 if result != 0:
                     post_stats += f", goal speed: {goal_speed:.2f} kph"
@@ -519,7 +435,6 @@
                 # t.start()
                 # time.sleep(0.01)
 
-<<<<<<< HEAD
             elif not self.streamer_mode and self.batch_mode:
 
                 rollout_data = encode_buffers(rollouts,
@@ -543,27 +458,6 @@
                         self.redis.ltrim(ROLLOUTS, -100, -1)
                     self.step_last_send = self.total_steps_generated
 
-    def _generate_matchup(self, n_agents, latest_version, pretrained_choice):
-        n_old = 0
-        if n_agents > 1:
-            r = np.random.random()
-            rand_choice = (r - self.evaluation_prob) / (1 - self.evaluation_prob)
-
-            if r < self.evaluation_prob:
-                n_old = n_agents
-            else:
-                rand_choice = (r - self.evaluation_prob) / (1 - self.evaluation_prob)
-                if rand_choice < self.past_version_prob:
-                    n_old = np.random.randint(low=1, high=n_agents)
-                elif rand_choice < (self.past_version_prob + self.pretrained_total_prob):
-                    wheel_prob = self.past_version_prob
-                    for agent in self.pretrained_agents:
-                        wheel_prob += self.pretrained_agents[agent]
-                        if rand_choice < wheel_prob:
-                            pretrained_choice = agent
-                            n_old = np.random.randint(low=1, high=n_agents)
-                            break
-=======
     def _generate_matchup(self, n_agents, latest_version, pretrained_choice, evaluate):
         if evaluate:
             n_old = n_agents
@@ -580,7 +474,6 @@
                         pretrained_choice = agent
                         n_old = np.random.randint(low=1, high=n_agents)
                         break
->>>>>>> b5e15835
         n_new = n_agents - n_old
         versions, ratings = self._get_opponent_ids(n_new, n_old, pretrained_choice)
         agents = []
