--- conflicted
+++ resolved
@@ -15,7 +15,9 @@
 class CloudpickleWrapper:
     """
     ** Copied from SB3 **
+
     Uses cloudpickle to serialize contents (otherwise multiprocessing tries to use pickle)
+
     :param var: the variable you wish to wrap for pickling with cloudpickle
     """
 
@@ -31,13 +33,8 @@
 
 # this should probably be in its own file
 class PPO:
-<<<<<<< HEAD
     def __init__(self, rollout_generator: BaseRolloutGenerator, actor, critic, n_steps=4096, lr_actor=3e-4,
                  lr_critic=3e-4, gamma=0.99, batch_size=512, epochs=10):
-=======
-    def __init__(self, rollout_generator: BaseRolloutGenerator, actor, critic, n_rollouts=36, lr_actor=3e-5,
-                 lr_critic=3e-5, gamma=0.9, gae_lambda=.95, batch_size=32, epochs=10):
->>>>>>> f4d50b44
         self.rollout_generator = rollout_generator
         self.agent = PPOAgent(actor, critic)  # TODO let users choose their own agent
 
@@ -59,7 +56,6 @@
         ])
 
     def run(self):
-<<<<<<< HEAD
         rollout_gen = self.rollout_generator.generate_rollouts()
 
         while True:
@@ -76,28 +72,6 @@
                     return
 
             self.calculate(rollouts)
-=======
-        i = 0
-        while i < 1000:
-
-            rollout_gen = self.rollout_generator.generate_rollouts()
-
-            while True:
-                rollouts = []
-                while len(rollouts) < self.n_rollouts:  # TODO use steps instead? (total rollout steps > desired steps)
-                    try:
-                        rollout = next(rollout_gen)
-                        rollouts.append(rollout)
-                    except StopIteration:
-                        return
-
-                i += 1
-                print(i)
-                self.calculate(rollouts)
-
-                self.rollout_generator.update_parameters([self.agent.actor.state_dict(),
-                                                          self.agent.critic.state_dict()])
->>>>>>> f4d50b44
 
     def set_logger(self, logger):
         self.logger = logger
@@ -251,11 +225,7 @@
 
         for e in range(self.epochs):  # Reshuffle every epoch?
             # this is mostly pulled from sb3
-<<<<<<< HEAD
             for i in range(0, self.n_steps, self.batch_size):
-=======
-            for i in range(0, obs_tensor.shape[0] - self.batch_size, self.batch_size):
->>>>>>> f4d50b44
                 # Note: Will cut off final few samples
 
                 obs = obs_tensor[i: i + self.batch_size]
