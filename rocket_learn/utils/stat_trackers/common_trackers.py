import numpy as np

from rocket_learn.utils.gamestate_encoding import StateConstants
from rocket_learn.utils.stat_trackers.stat_tracker import StatTracker


class Speed(StatTracker):
    def __init__(self):
        super().__init__("average_speed")
        self.count = 0
        self.total_speed = 0.0

    def reset(self):
        self.count = 0
        self.total_speed = 0.0

    def update(self, gamestates: np.ndarray, mask: np.ndarray):
        players = gamestates[:, StateConstants.PLAYERS]
        xs = players[:, StateConstants.CAR_LINEAR_VEL_X]
        ys = players[:, StateConstants.CAR_LINEAR_VEL_Y]
        zs = players[:, StateConstants.CAR_LINEAR_VEL_Z]

        speeds = np.sqrt(xs ** 2 + ys ** 2 + zs ** 2)
        self.total_speed += np.sum(speeds)
        self.count += speeds.size

    def get_stat(self):
        return self.total_speed / (self.count or 1)


class Demos(StatTracker):
    def __init__(self):
        super().__init__("average_demos")
        self.count = 0
        self.total_demos = 0

    def reset(self):
        self.count = 0
        self.total_demos = 0

    def update(self, gamestates: np.ndarray, mask: np.ndarray):
        players = gamestates[:, StateConstants.PLAYERS]

        demos = players[-1, StateConstants.MATCH_DEMOLISHES] - players[0, StateConstants.MATCH_DEMOLISHES]
        self.total_demos += np.sum(demos)
        self.count += demos.size

    def get_stat(self):
        return self.total_demos / (self.count or 1)


class TimeoutRate(StatTracker):
    def __init__(self):
        super().__init__("timeout_rate")
        self.count = 0
        self.total_timeouts = 0

    def reset(self):
        self.count = 0
        self.total_timeouts = 0

    def update(self, gamestates: np.ndarray, mask: np.ndarray):
        orange_diff = gamestates[-1, StateConstants.ORANGE_SCORE] - gamestates[0, StateConstants.ORANGE_SCORE]
        blue_diff = gamestates[-1, StateConstants.BLUE_SCORE] - gamestates[0, StateConstants.BLUE_SCORE]

        self.total_timeouts += ((orange_diff == 0) & (blue_diff == 0)).item()
        self.count += 1

    def get_stat(self):
        return self.total_timeouts / (self.count or 1)


class Touch(StatTracker):
    def __init__(self):
        super().__init__("touch_rate")
        self.count = 0
        self.total_touches = 0

    def reset(self):
        self.count = 0
        self.total_touches = 0

    def update(self, gamestates: np.ndarray, mask: np.ndarray):
        players = gamestates[:, StateConstants.PLAYERS]
        is_touch = players[:, StateConstants.BALL_TOUCHED]

        self.total_touches += np.sum(is_touch)
        self.count += is_touch.size

    def get_stat(self):
        return self.total_touches / (self.count or 1)


class EpisodeLength(StatTracker):
    def __init__(self):
        super().__init__("episode_length")
        self.count = 0
        self.total_length = 0

    def reset(self):
        self.count = 0
        self.total_length = 0

    def update(self, gamestates: np.ndarray, mask: np.ndarray):
        self.total_length += gamestates.shape[0]
        self.count += 1

    def get_stat(self):
        return self.total_length / (self.count or 1)


class Boost(StatTracker):
    def __init__(self):
        super().__init__("average_boost")
        self.count = 0
        self.total_boost = 0

    def reset(self):
        self.count = 0
        self.total_boost = 0

    def update(self, gamestates: np.ndarray, mask: np.ndarray):
        players = gamestates[:, StateConstants.PLAYERS]
        boost = np.clip(players[:, StateConstants.BOOST_AMOUNT], 0, 1)
        self.total_boost += np.sum(boost)
        self.count += boost.size

    def get_stat(self):
        return self.total_boost / (self.count or 1)


class BehindBall(StatTracker):
    def __init__(self):
        super().__init__("behind_ball_rate")
        self.count = 0
        self.total_behind = 0

    def reset(self):
        self.count = 0
        self.total_behind = 0

    def update(self, gamestates: np.ndarray, mask: np.ndarray):
        players = gamestates[:, StateConstants.PLAYERS]
        ball_y = gamestates[:, StateConstants.BALL_POSITION.start + 1]
        player_y = players[:, StateConstants.CAR_POS_Y]
        behind = (2 * players[:, StateConstants.TEAM_NUMS] - 1) * (ball_y.reshape(-1, 1) - player_y) < 0

        self.total_behind += np.sum(behind)
        self.count += behind.size

    def get_stat(self):
        return self.total_behind / (self.count or 1)


class TouchHeight(StatTracker):
    def __init__(self):
        super().__init__("touch_height")
        self.count = 0
        self.total_height = 0

    def reset(self):
        self.count = 0
        self.total_height = 0

    def update(self, gamestates: np.ndarray, mask: np.ndarray):
        players = gamestates[:, StateConstants.PLAYERS]
        ball_z = gamestates[:, StateConstants.BALL_POSITION.start + 2]
        touch_heights = ball_z[players[:, StateConstants.BALL_TOUCHED].any(axis=1)]

        self.total_height += np.sum(touch_heights)
        self.count += touch_heights.size

    def get_stat(self):
        return self.total_height / (self.count or 1)


class DistToBall(StatTracker):
    def __init__(self):
        super().__init__("distance_to_ball")
        self.count = 0
        self.total_dist = 0.0

    def reset(self):
        self.count = 0
        self.total_dist = 0.0

    def update(self, gamestates: np.ndarray, mask: np.ndarray):
        players = gamestates[:, StateConstants.PLAYERS]
        ball = gamestates[:, StateConstants.BALL_POSITION]
        ball_x = ball[:, 0].reshape((-1, 1))
        ball_y = ball[:, 1].reshape((-1, 1))
        ball_z = ball[:, 2].reshape((-1, 1))
        xs = players[:, StateConstants.CAR_POS_X]
        ys = players[:, StateConstants.CAR_POS_Y]
        zs = players[:, StateConstants.CAR_POS_Z]

        dists = np.sqrt((ball_x - xs) ** 2 + (ball_y - ys) ** 2 + (ball_z - zs) ** 2)
        self.total_dist += np.sum(dists)
        self.count += dists.size

    def get_stat(self):
        return self.total_dist / (self.count or 1)


class AirTouch(StatTracker):
    def __init__(self):
        super().__init__("air_touch_rate")
        self.count = 0
        self.total_touches = 0

    def reset(self):
        self.count = 0
        self.total_touches = 0

    def update(self, gamestates: np.ndarray, mask: np.ndarray):
        players = gamestates[:, StateConstants.PLAYERS]
        is_touch = np.asarray([a * b for a, b in
                              zip(players[:, StateConstants.BALL_TOUCHED],
                                  np.invert(players[:, StateConstants.ON_GROUND].astype(bool)))])

        self.total_touches += np.sum(is_touch)
        self.count += is_touch.size

    def get_stat(self):
        return self.total_touches / (self.count or 1)


class AirTouchHeight(StatTracker):
    def __init__(self):
        super().__init__("air_touch_height")
        self.count = 0
        self.total_height = 0

    def reset(self):
        self.count = 0
        self.total_height = 0

    def update(self, gamestates: np.ndarray, mask: np.ndarray):
        players = gamestates[:, StateConstants.PLAYERS]
        ball_z = gamestates[:, StateConstants.BALL_POSITION.start + 2]
        touch_heights = ball_z[players[:, StateConstants.BALL_TOUCHED].any(axis=1)]
        touch_heights = touch_heights[touch_heights >= 175]  # remove dribble touches and below

        self.total_height += np.sum(touch_heights)
        self.count += touch_heights.size

    def get_stat(self):
        return self.total_height / (self.count or 1)


class BallSpeed(StatTracker):
    def __init__(self):
        super().__init__("average_ball_speed")
        self.count = 0
        self.total_speed = 0.0

    def reset(self):
        self.count = 0
        self.total_speed = 0.0

    def update(self, gamestates: np.ndarray, mask: np.ndarray):
<<<<<<< HEAD
        ball_speed = np.linalg.norm(gamestates[:, StateConstants.BALL_LINEAR_VELOCITY])

        self.total_speed += np.sum(ball_speed)
        self.count += ball_speed.size
=======
        ball_speeds = gamestates[:, StateConstants.BALL_LINEAR_VELOCITY]
        xs = ball_speeds[:, 0]
        ys = ball_speeds[:, 1]
        zs = ball_speeds[:, 2]
        speeds = np.sqrt(xs ** 2 + ys ** 2 + zs ** 2)
        self.total_speed += np.sum(speeds)
        self.count += speeds.size
>>>>>>> 186b0d1f

    def get_stat(self):
        return self.total_speed / (self.count or 1)


class BallHeight(StatTracker):
    def __init__(self):
        super().__init__("ball_height")
        self.count = 0
        self.total_height = 0

    def reset(self):
        self.count = 0
        self.total_height = 0

    def update(self, gamestates: np.ndarray, mask: np.ndarray):
        ball_z = gamestates[:, StateConstants.BALL_POSITION.start + 2]

        self.total_height += np.sum(ball_z)
        self.count += ball_z.size

    def get_stat(self):
        return self.total_height / (self.count or 1)<|MERGE_RESOLUTION|>--- conflicted
+++ resolved
@@ -259,12 +259,6 @@
         self.total_speed = 0.0
 
     def update(self, gamestates: np.ndarray, mask: np.ndarray):
-<<<<<<< HEAD
-        ball_speed = np.linalg.norm(gamestates[:, StateConstants.BALL_LINEAR_VELOCITY])
-
-        self.total_speed += np.sum(ball_speed)
-        self.count += ball_speed.size
-=======
         ball_speeds = gamestates[:, StateConstants.BALL_LINEAR_VELOCITY]
         xs = ball_speeds[:, 0]
         ys = ball_speeds[:, 1]
@@ -272,7 +266,6 @@
         speeds = np.sqrt(xs ** 2 + ys ** 2 + zs ** 2)
         self.total_speed += np.sum(speeds)
         self.count += speeds.size
->>>>>>> 186b0d1f
 
     def get_stat(self):
         return self.total_speed / (self.count or 1)
