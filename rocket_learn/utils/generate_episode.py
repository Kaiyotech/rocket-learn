from typing import List

import numpy as np
import torch
from rlgym.gym import Gym
from rlgym.utils.reward_functions.common_rewards import ConstantReward
from rlgym.utils.state_setters import DefaultState
from tqdm import tqdm

from rocket_learn.agent.policy import Policy
from rocket_learn.agent.pretrained_policy import HardcodedAgent
from rocket_learn.experience_buffer import ExperienceBuffer
from rocket_learn.utils.dynamic_gamemode_setter import DynamicGMSetter


<<<<<<< HEAD
def generate_episode(env: Gym, policies, eval_setter=DefaultState(), evaluate=False, scoreboard=None, selector_skip_k=None,
                     force_selector_choice=None) -> (List[ExperienceBuffer], int):
=======
def generate_episode(env: Gym, policies, evaluate=False, scoreboard=None, progress=False) -> (
List[ExperienceBuffer], int):
>>>>>>> 8f91ae0a
    """
    create experience buffer data by interacting with the environment(s)
    """
    if progress:
        progress = tqdm(unit=" steps")
    else:
        progress = None

    if evaluate:  # Change setup temporarily to play a normal game (approximately)
        from rlgym_tools.extra_terminals.game_condition import GameCondition  # tools is an optional dependency
        terminals = env._match._terminal_conditions  # noqa
        reward = env._match._reward_fn  # noqa
        game_condition = GameCondition(tick_skip=env._match._tick_skip, # noqa
                                       seconds_per_goal_forfeit=10 * env._match._team_size, # noqa
                                       max_overtime_seconds=300,
                                       max_no_touch_seconds=30)  # noqa
        env._match._terminal_conditions = [game_condition, GoalScoredCondition()]  # noqa
        if isinstance(env._match._state_setter, DynamicGMSetter):  # noqa
            state_setter = env._match._state_setter.setter  # noqa
            env._match._state_setter.setter = eval_setter  # noqa
            env.update_settings(boost_consumption=1)  # remove infinite boost
        else:
            state_setter = env._match._state_setter  # noqa
            env._match._state_setter = eval_setter  # noqa
            env.update_settings(boost_consumption=1)  # remove infinite boost

        env._match._reward_fn = ConstantReward()  # noqa Save some cpu cycles

    if scoreboard is not None:
        random_resets = scoreboard.random_resets
        scoreboard.random_resets = not evaluate
    observations, info = env.reset(return_info=True)
    result = 0

    last_state = info['state']  # game_state for obs_building of other agents

    latest_policy_indices = [0 if isinstance(p, HardcodedAgent) else 1 for p in policies]
    # rollouts for all latest_policies
    rollouts = [
        ExperienceBuffer(infos=[info])
        for _ in range(sum(latest_policy_indices))
    ]

    b = o = 0
    with torch.no_grad():
        tick = [0] * len(policies)
        do_selector = [True] * len(policies)
        last_actions = [None] * len(policies)
        while True:
            all_indices = []
            all_actions = []
            all_log_probs = []

            # if observation isn't a list, make it one so we don't iterate over the observation directly
            if not isinstance(observations, list):
                observations = [observations]

            if not isinstance(policies[0], HardcodedAgent) and all(policy == policies[0] for policy in policies):
                policy = policies[0]
                if isinstance(observations[0], tuple):
                    obs = tuple(np.concatenate([obs[i] for obs in observations], axis=0)
                                for i in range(len(observations[0])))
                else:
                    obs = np.concatenate(observations, axis=0)
                dist = policy.get_action_distribution(obs)
                action_indices = policy.sample_action(dist)
                log_probs = policy.log_prob(dist, action_indices)

                if do_selector[0]:
                    actions = policy.env_compatible(action_indices)
                    last_actions = actions

                else:
                    actions = last_actions

                all_indices.extend(list(action_indices.numpy()))
                all_actions.extend(list(actions))
                all_log_probs.extend(list(log_probs.numpy()))
            else:
                index = 0
                for policy, obs in zip(policies, observations):
                    if isinstance(policy, HardcodedAgent):
                        actions = policy.act(last_state, index)

                        # make sure output is in correct format
                        if not isinstance(observations, np.ndarray):
                            actions = np.array(actions)

                        # TODO: add converter that takes normal 8 actions into action space
                        # actions = env._match._action_parser.convert_to_action_space(actions)

                        all_indices.append(None)
                        all_actions.append(actions)
                        all_log_probs.append(None)

                    elif isinstance(policy, Policy):
                        dist = policy.get_action_distribution(obs)
                        action_indices = policy.sample_action(dist)[0]
                        log_probs = policy.log_prob(dist, action_indices).item()

                        if do_selector[index]:
                            actions = policy.env_compatible(action_indices)
                            last_actions[index] = actions

                        else:
                            actions = last_actions[index]

                        all_indices.append(action_indices.numpy())
                        all_actions.append(actions)
                        all_log_probs.append(log_probs)

                    else:
                        print(str(type(policy)) + " type use not defined")
                        assert False

                    index += 1

            if selector_skip_k is not None:
                for i in range(len(do_selector)):
                    if not isinstance(policies[i], HardcodedAgent):
                        do_selector[i] = do_selector_action(selector_skip_k, tick[i])
                        if policies[i].deterministic or force_selector_choice[i]:
                            do_selector[i] = True
                            force_selector_choice[i] = False
            else:
                do_selector = [True] * 6
            for i in range(len(tick)):
                tick[i] = 0 if do_selector[i] else tick[i] + 1

            # to allow different action spaces, pad out short ones to longest length (assume later unpadding in parser)
            length = max([a.shape[0] for a in all_actions])
            padded_actions = []
            for a in all_actions:
                action = np.pad(a.astype('float64'), (0, length - a.size), 'constant', constant_values=np.NAN)
                padded_actions.append(action)

            all_actions = padded_actions
            # TEST OUT ABOVE TO DEAL WITH VARIABLE LENGTH

            all_actions = np.vstack(all_actions)
            old_obs = observations
            observations, rewards, done, info = env.step(all_actions)
            if len(policies) <= 1:
                observations, rewards = [observations], [rewards]

            # prune data that belongs to old agents
            old_obs = [a for i, a in enumerate(old_obs) if latest_policy_indices[i] == 1]
            all_indices = [d for i, d in enumerate(all_indices) if latest_policy_indices[i] == 1]
            rewards = [r for i, r in enumerate(rewards) if latest_policy_indices[i] == 1]
            all_log_probs = [r for i, r in enumerate(all_log_probs) if latest_policy_indices[i] == 1]

            assert len(old_obs) == len(all_indices), str(len(old_obs)) + " obs, " + str(len(all_indices)) + " ind"
            assert len(old_obs) == len(rewards), str(len(old_obs)) + " obs, " + str(len(rewards)) + " ind"
            assert len(old_obs) == len(all_log_probs), str(len(old_obs)) + " obs, " + str(len(all_log_probs)) + " ind"
            assert len(old_obs) == len(rollouts), str(len(old_obs)) + " obs, " + str(len(rollouts)) + " ind"

            # Might be different if only one agent?
            if not evaluate:  # Evaluation matches can be long, no reason to keep them in memory
                for exp_buf, obs, act, rew, log_prob in zip(rollouts, old_obs, all_indices, rewards, all_log_probs):
                    exp_buf.add_step(obs, act, rew, done, log_prob, info)

            if progress is not None:
                progress.update()
                igt = progress.n * env._match._tick_skip / 120  # noqa
                prog_str = f"{igt // 60:02.0f}:{igt % 60:02.0f} IGT"
                if evaluate:
                    prog_str += f", BLUE {b} - {o} ORANGE"
                progress.set_postfix_str(prog_str)

            if done:
                result += info["result"]
                if info["result"] > 0:
                    b += 1
                elif info["result"] < 0:
                    o += 1

                if not evaluate:
                    break
                elif game_condition.done:  # noqa
                    break
                else:
                    observations, info = env.reset(return_info=True)

            last_state = info['state']

    if scoreboard is not None:
        scoreboard.random_resets = random_resets  # noqa Checked above

    if evaluate:
        if isinstance(env._match._state_setter, DynamicGMSetter):  # noqa
            env._match._state_setter.setter = state_setter  # noqa
        else:
            env._match._state_setter = state_setter  # noqa
        env._match._terminal_conditions = terminals  # noqa
        env._match._reward_fn = reward  # noqa
        return result

<<<<<<< HEAD
    return rollouts, result


def do_selector_action(selector_skip_k, tick) -> bool:
    p = 1 / (1 + (selector_skip_k * tick))
    if np.random.uniform() < p:
        return False
    else:
        return True
=======
    if progress is not None:
        progress.close()

    return rollouts, result
>>>>>>> 8f91ae0a
<|MERGE_RESOLUTION|>--- conflicted
+++ resolved
@@ -13,13 +13,8 @@
 from rocket_learn.utils.dynamic_gamemode_setter import DynamicGMSetter
 
 
-<<<<<<< HEAD
 def generate_episode(env: Gym, policies, eval_setter=DefaultState(), evaluate=False, scoreboard=None, selector_skip_k=None,
-                     force_selector_choice=None) -> (List[ExperienceBuffer], int):
-=======
-def generate_episode(env: Gym, policies, evaluate=False, scoreboard=None, progress=False) -> (
-List[ExperienceBuffer], int):
->>>>>>> 8f91ae0a
+                     force_selector_choice=None, progress=False) -> (List[ExperienceBuffer], int):
     """
     create experience buffer data by interacting with the environment(s)
     """
@@ -217,7 +212,9 @@
         env._match._reward_fn = reward  # noqa
         return result
 
-<<<<<<< HEAD
+    if progress is not None:
+        progress.close()
+
     return rollouts, result
 
 
@@ -226,10 +223,4 @@
     if np.random.uniform() < p:
         return False
     else:
-        return True
-=======
-    if progress is not None:
-        progress.close()
-
-    return rollouts, result
->>>>>>> 8f91ae0a
+        return True