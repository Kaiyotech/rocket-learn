--- conflicted
+++ resolved
@@ -5,7 +5,6 @@
 import time
 import sys
 from typing import Iterator, List, Tuple, Union
-from collections import defaultdict
 
 import numba
 import numpy as np
@@ -212,9 +211,6 @@
             self.logger.log({"ppo/steps_per_second": self.n_steps / (t1 - t0), "ppo/total_timesteps": self.total_steps})
             print(f"fps: {self.n_steps / (t1 - t0)}\ttotal steps: {self.total_steps}")
 
-
-
-
             # pr.disable()
             # s = io.StringIO()
             # sortby = pstats.SortKey.CUMULATIVE
@@ -363,15 +359,10 @@
         tot_value_loss = 0
         total_kl_div = 0
         tot_clipped = 0
-<<<<<<< HEAD
-        tot_kl_other_models = np.zeros(len(self.kl_models_weights)) if self.kl_models_weights is not None else np.zeros(1)
-        tot_kl_coeffs = np.zeros(len(self.kl_models_weights)) if self.kl_models_weights is not None else np.zeros(1)
-=======
 
         if self.kl_models_weights is not None:
             tot_kl_other_models = np.zeros(len(self.kl_models_weights))
             tot_kl_coeffs = np.zeros(len(self.kl_models_weights))
->>>>>>> 8f91ae0a
 
         n = 0
 
