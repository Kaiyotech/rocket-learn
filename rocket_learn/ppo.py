import cProfile
import io
import os
import pstats
import time
import sys
from typing import Iterator, List, Tuple, Union
from collections import defaultdict

import numba
import numpy as np
import torch
import torch as th
from torch.distributions import kl_divergence
from torch.nn import functional as F
from torch.nn.utils import clip_grad_norm_

from rocket_learn.agent.actor_critic_agent import ActorCriticAgent
from rocket_learn.agent.policy import Policy
from rocket_learn.experience_buffer import ExperienceBuffer
from rocket_learn.rollout_generator.base_rollout_generator import BaseRolloutGenerator


class PPO:
    """
        Proximal Policy Optimization algorithm (PPO)

        :param rollout_generator: Function that will generate the rollouts
        :param agent: An ActorCriticAgent
        :param n_steps: The number of steps to run per update
        :param gamma: Discount factor
        :param batch_size: batch size to break experience data into for training
        :param epochs: Number of epoch when optimizing the loss
        :param minibatch_size: size to break batch sets into (helps combat VRAM issues)
        :param clip_range: PPO Clipping parameter for the value function
        :param ent_coef: Entropy coefficient for the loss calculation
        :param gae_lambda: Factor for trade-off of bias vs variance for Generalized Advantage Estimator
        :param vf_coef: Value function coefficient for the loss calculation
        :param max_grad_norm: optional clip_grad_norm value
        :param logger: wandb logger to store run results
        :param device: torch device
        :param zero_grads_with_none: 0 gradient with None instead of 0
        :param tick_skip_starts: a list of three tuples, from iteration 0, of (tick_skip, iteration_started, step_size)

        Look here for info on zero_grads_with_none
        https://pytorch.org/docs/master/generated/torch.optim.Optimizer.zero_grad.html#torch.optim.Optimizer.zero_grad
    """

    def __init__(
            self,
            rollout_generator: BaseRolloutGenerator,
            agent: ActorCriticAgent,
            n_steps=4096,
            gamma=0.99,
            batch_size=512,
            epochs=10,
            # reuse=2,
            minibatch_size=None,
            clip_range=0.2,
            ent_coef=0.01,
            gae_lambda=0.95,
            vf_coef=1,
            max_grad_norm=0.5,
            logger=None,
            device="cuda",
            zero_grads_with_none=False,
            kl_models_weights: List[Union[Tuple[Policy, float], Tuple[Policy, float, float]]] = None,
            disable_gradient_logging=False,
            action_selection_dict=None,
            num_actions=0,
            tick_skip_starts=None,
    ):
        self.tick_skip_starts = tick_skip_starts
        self.num_actions = num_actions
        self.action_selection_dict = action_selection_dict
        self.rollout_generator = rollout_generator

        # TODO let users choose their own agent
        # TODO move agent to rollout generator
        self.agent = agent.to(device)
        self.device = device
        self.zero_grads_with_none = zero_grads_with_none
        self.frozen_iterations = 0
        self._saved_lr = None

        self.starting_iteration = 0

        # hyperparameters
        self.epochs = epochs
        self.gamma = gamma
        # assert n_steps % batch_size == 0
        # self.reuse = reuse
        self.n_steps = n_steps
        self.gae_lambda = gae_lambda
        self.batch_size = batch_size
        self.minibatch_size = minibatch_size or batch_size
        assert self.batch_size % self.minibatch_size == 0
        self.clip_range = clip_range
        self.ent_coef = ent_coef
        self.vf_coef = vf_coef
        self.max_grad_norm = max_grad_norm

        self.running_rew_mean = 0
        self.running_rew_var = 1
        self.running_rew_count = 1e-4

        self.total_steps = 0
        self.logger = logger
        if not disable_gradient_logging:
            self.logger.watch((self.agent.actor, self.agent.critic))
        self.timer = time.time_ns() // 1_000_000
        self.jit_tracer = None

        if kl_models_weights is not None:
            for i in range(len(kl_models_weights)):
                assert len(kl_models_weights[i]) in (2, 3)
                if len(kl_models_weights[i]) == 2:
                    kl_models_weights[i] = kl_models_weights[i] + (None,)
        self.kl_models_weights = kl_models_weights

    def update_reward_norm(self, rewards: np.ndarray) -> np.ndarray:
        batch_mean = np.mean(rewards)
        batch_var = np.var(rewards)
        batch_count = rewards.shape[0]

        delta = batch_mean - self.running_rew_mean
        tot_count = self.running_rew_count + batch_count

        new_mean = self.running_rew_mean + delta * batch_count / tot_count
        m_a = self.running_rew_var * self.running_rew_count
        m_b = batch_var * batch_count
        m_2 = m_a + m_b + np.square(delta) * self.running_rew_count * batch_count / (
                self.running_rew_count + batch_count)
        new_var = m_2 / (self.running_rew_count + batch_count)

        new_count = batch_count + self.running_rew_count

        self.running_rew_mean = new_mean
        self.running_rew_var = new_var
        self.running_rew_count = new_count

        return (rewards - self.running_rew_mean) / np.sqrt(self.running_rew_var + 1e-8)  # TODO normalize before update?

    def run(self, iterations_per_save=10, save_dir=None, save_jit=False):
        """
        Generate rollout data and train
        :param iterations_per_save: number of iterations between checkpoint saves
        :param save_dir: where to save
        """
        if save_dir:
            current_run_dir = os.path.join(save_dir, self.logger.project + "_" + str(time.time()))
            os.makedirs(current_run_dir)
        elif iterations_per_save and not save_dir:
            print("Warning: no save directory specified.")
            print("Checkpoints will not be saved.")

        iteration = self.starting_iteration
        rollout_gen = self.rollout_generator.generate_rollouts()

        self.rollout_generator.update_parameters(self.agent.actor)

        while True:
            # pr = cProfile.Profile()
            # pr.enable()
            t0 = time.time()

            def _iter():
                size = 0
                print(f"Collecting rollouts ({iteration})...")
                while size < self.n_steps:
                    try:
                        rollout = next(rollout_gen)
                        if rollout.size() > 0:
                            size += rollout.size()
                            # progress.update(rollout.size())
                            yield rollout
                    except StopIteration:
                        return

            self.calculate(_iter(), iteration)
            iteration += 1

            if save_dir:
                self.save(os.path.join(save_dir, self.logger.project + "_" + "latest"), -1, save_jit)
                if iteration % iterations_per_save == 0:
                    self.save(current_run_dir, iteration, save_jit)  # noqa

            if self.frozen_iterations > 0:
                if self.frozen_iterations == 1:
                    print(" ** Unfreezing policy network **")

                    assert self._saved_lr is not None
                    self.agent.optimizer.param_groups[0]["lr"] = self._saved_lr
                    self._saved_lr = None

                self.frozen_iterations -= 1

            self.rollout_generator.update_parameters(self.agent.actor)

            # calculate years for graph
            if self.tick_skip_starts is not None:
                new_iteration = iteration
                years = 0
                for i in reversed(self.tick_skip_starts):
                    length = new_iteration - i[1]
                    years += length * i[2] / (3600 * 24 * 365 * (120 / i[0]))
                    new_iteration = i[1]
                self.logger.log({"ppo/years": years}, step=iteration, commit=False)

            self.total_steps += self.n_steps  # size
            t1 = time.time()
            self.logger.log({"ppo/steps_per_second": self.n_steps / (t1 - t0), "ppo/total_timesteps": self.total_steps})
            print(f"fps: {self.n_steps / (t1 - t0)}\ttotal steps: {self.total_steps}")
<<<<<<< HEAD



=======
>>>>>>> e2a6b637

            # pr.disable()
            # s = io.StringIO()
            # sortby = pstats.SortKey.CUMULATIVE
            # ps = pstats.Stats(pr, stream=s).sort_stats(sortby)
            # ps.dump_stats(f"profile_{self.total_steps}")

    def set_logger(self, logger):
        self.logger = logger

    def evaluate_actions(self, observations, actions):
        """
        Calculate Log Probability and Entropy of actions
        """
        dist = self.agent.actor.get_action_distribution(observations)
        # indices = self.agent.get_action_indices(dists)

        log_prob = self.agent.actor.log_prob(dist, actions)
        entropy = self.agent.actor.entropy(dist, actions)

        entropy = -torch.mean(entropy)
        return log_prob, entropy, dist

    @staticmethod
    @numba.njit
    def _calculate_advantages_numba(rewards, values, gamma, gae_lambda):
        advantages = np.zeros_like(rewards)
        # v_targets = np.zeros_like(rewards)
        dones = np.zeros_like(rewards)
        dones[-1] = 1.
        episode_starts = np.zeros_like(rewards)
        episode_starts[0] = 1.
        last_values = values[-1]
        last_gae_lam = 0
        size = len(advantages)
        for step in range(size - 1, -1, -1):
            if step == size - 1:
                next_non_terminal = 1.0 - dones[-1].item()
                next_values = last_values
            else:
                next_non_terminal = 1.0 - episode_starts[step + 1].item()
                next_values = values[step + 1]
            v_target = rewards[step] + gamma * next_values * next_non_terminal
            delta = v_target - values[step]
            last_gae_lam = delta + gamma * gae_lambda * next_non_terminal * last_gae_lam
            advantages[step] = last_gae_lam
            # v_targets[step] = v_target
        return advantages  # , v_targets

    def calculate(self, buffers: Iterator[ExperienceBuffer], iteration):
        """
        Calculate loss and update network
        """
        obs_tensors = []
        act_tensors = []
        # value_tensors = []
        log_prob_tensors = []
        # advantage_tensors = []
        returns_tensors = []

        rewards_tensors = []

        ep_rewards = []
        ep_steps = []
        action_count = np.asarray([0] * self.num_actions)
        action_changes = 0

        n = 0

        for buffer in buffers:  # Do discounts for each ExperienceBuffer individually
            if isinstance(buffer.observations[0], (tuple, list)):
                transposed = tuple(zip(*buffer.observations))
                obs_tensor = tuple(torch.from_numpy(np.vstack(t)).float() for t in transposed)
            else:
                obs_tensor = th.from_numpy(np.vstack(buffer.observations)).float()

            with th.no_grad():
                if isinstance(obs_tensor, tuple):
                    x = tuple(o.to(self.device) for o in obs_tensor)
                else:
                    x = obs_tensor.to(self.device)
                values = self.agent.critic(x).detach().cpu().numpy().flatten()  # No batching?

            actions = np.stack(buffer.actions)
            log_probs = np.stack(buffer.log_probs)
            rewards = np.stack(buffer.rewards)
            dones = np.stack(buffer.dones)

            size = rewards.shape[0]

            episode_starts = np.roll(dones, 1)
            episode_starts[0] = 1.

            advantages = self._calculate_advantages_numba(rewards, values, self.gamma, self.gae_lambda)

            returns = advantages + values
            if self.action_selection_dict is not None:
                flat_actions = actions[:, 0].flatten()
                unique, counts = np.unique(flat_actions, return_counts=True)
                for i, value in enumerate(unique):
                    action_count[value] += counts[i]
                action_changes += (np.diff(flat_actions) != 0).sum()

            obs_tensors.append(obs_tensor)
            act_tensors.append(th.from_numpy(actions))
            log_prob_tensors.append(th.from_numpy(log_probs))
            returns_tensors.append(th.from_numpy(returns))
            rewards_tensors.append(th.from_numpy(rewards))

            ep_rewards.append(rewards.sum())
            ep_steps.append(size)
            n += 1
        ep_rewards = np.array(ep_rewards)
        ep_steps = np.array(ep_steps)

        total_steps = sum(ep_steps)
        self.logger.log({
            "ppo/ep_reward_mean": ep_rewards.mean(),
            "ppo/ep_reward_std": ep_rewards.std(),
            "ppo/ep_len_mean": ep_steps.mean(),
            "submodel_swaps/action_changes": action_changes / total_steps,
            "ppo/mean_reward_per_step": ep_rewards.mean() / ep_steps.mean(),
        }, step=iteration, commit=False)

        if self.action_selection_dict is not None:
            for k, v in self.action_selection_dict.items():
                count = action_count[k]
                name = "submodels/" + v
                ratio_used = count / total_steps
                self.logger.log({name: ratio_used}, step=iteration, commit=False)

        print(f"std, mean rewards: {ep_rewards.std()}\t{ep_rewards.mean()}")

        if isinstance(obs_tensors[0], tuple):
            transposed = zip(*obs_tensors)
            obs_tensor = tuple(th.cat(t).float() for t in transposed)
        else:
            obs_tensor = th.cat(obs_tensors).float()
        act_tensor = th.cat(act_tensors)
        log_prob_tensor = th.cat(log_prob_tensors).float()
        # advantages_tensor = th.cat(advantage_tensors)
        returns_tensor = th.cat(returns_tensors).float()

        tot_loss = 0
        tot_policy_loss = 0
        tot_entropy_loss = 0
        tot_value_loss = 0
        total_kl_div = 0
        tot_clipped = 0

        if self.kl_models_weights is not None:
            tot_kl_other_models = np.zeros(len(self.kl_models_weights)) if self.kl_models_weights is not None else np.zeros(1)
            tot_kl_coeffs = np.zeros(len(self.kl_models_weights)) if self.kl_models_weights is not None else np.zeros(1)

        n = 0

        if self.jit_tracer is None:
            self.jit_tracer = obs_tensor[0].to(self.device)

        print("Training network...")

        if self.frozen_iterations > 0:
            print("Policy network frozen, only updating value network...")

        precompute = torch.cat([param.view(-1) for param in self.agent.actor.parameters()])
        t0 = time.perf_counter_ns()
        self.agent.optimizer.zero_grad(set_to_none=self.zero_grads_with_none)
        for e in range(self.epochs):
            # this is mostly pulled from sb3
            indices = torch.randperm(returns_tensor.shape[0])[:self.batch_size]
            if isinstance(obs_tensor, tuple):
                obs_batch = tuple(o[indices] for o in obs_tensor)
            else:
                obs_batch = obs_tensor[indices]
            act_batch = act_tensor[indices]
            log_prob_batch = log_prob_tensor[indices]
            # advantages_batch = advantages_tensor[indices]
            returns_batch = returns_tensor[indices]

            for i in range(0, self.batch_size, self.minibatch_size):
                # Note: Will cut off final few samples

                if isinstance(obs_tensor, tuple):
                    obs = tuple(o[i: i + self.minibatch_size].to(self.device) for o in obs_batch)
                else:
                    obs = obs_batch[i: i + self.minibatch_size].to(self.device)

                act = act_batch[i: i + self.minibatch_size].to(self.device)
                # adv = advantages_batch[i:i + self.minibatch_size].to(self.device)
                ret = returns_batch[i: i + self.minibatch_size].to(self.device)

                old_log_prob = log_prob_batch[i: i + self.minibatch_size].to(self.device)

                # TODO optimization: use forward_actor_critic instead of separate in case shared, also use GPU
                try:
                    log_prob, entropy, dist = self.evaluate_actions(obs, act)  # Assuming obs and actions as input
                except ValueError as e:
                    print("ValueError in evaluate_actions", e)
                    continue

                ratio = torch.exp(log_prob - old_log_prob)

                values_pred = self.agent.critic(obs)

                values_pred = th.squeeze(values_pred)
                adv = ret - values_pred
                adv = (adv - th.mean(adv)) / (th.std(adv) + 1e-8)

                # clipped surrogate loss
                policy_loss_1 = adv * ratio
                policy_loss_2 = adv * th.clamp(ratio, 1 - self.clip_range, 1 + self.clip_range)
                policy_loss = -torch.min(policy_loss_1, policy_loss_2).mean()

                # **If we want value clipping, add it here**
                value_loss = F.mse_loss(ret, values_pred)

                if entropy is None:
                    # Approximate entropy when no analytical form
                    entropy_loss = -th.mean(-log_prob)
                else:
                    entropy_loss = entropy

                kl_loss = 0
                if self.kl_models_weights is not None:
                    for k, (model, kl_coef, half_life) in enumerate(self.kl_models_weights):
                        if half_life is not None:
                            kl_coef *= np.exp(np.log(0.5) * self.total_steps / half_life)
                        with torch.no_grad():
                            dist_other = model.get_action_distribution(obs)
                        div = kl_divergence(dist, dist_other).mean()
                        tot_kl_other_models[k] += div
                        tot_kl_coeffs[k] = kl_coef
                        kl_loss += kl_coef * div

                loss = ((policy_loss + self.ent_coef * entropy_loss + self.vf_coef * value_loss + kl_loss)
                        / (self.batch_size / self.minibatch_size))

                if not torch.isfinite(loss).all():
                    print("Non-finite loss, skipping", n)
                    print("\tPolicy loss:", policy_loss)
                    print("\tEntropy loss:", entropy_loss)
                    print("\tValue loss:", value_loss)
                    print("\tTotal loss:", loss)
                    print("\tRatio:", ratio)
                    print("\tAdv:", adv)
                    print("\tLog prob:", log_prob)
                    print("\tOld log prob:", old_log_prob)
                    print("\tEntropy:", entropy)
                    print("\tActor has inf:", any(not p.isfinite().all() for p in self.agent.actor.parameters()))
                    print("\tCritic has inf:", any(not p.isfinite().all() for p in self.agent.critic.parameters()))
                    print("\tReward as inf:", not np.isfinite(ep_rewards).all())
                    if isinstance(obs, tuple):
                        for j in range(len(obs)):
                            print(f"\tObs[{j}] has inf:", not obs[j].isfinite().all())
                    else:
                        print("\tObs has inf:", not obs.isfinite().all())
                    continue

                loss.backward()

                # Unbiased low variance KL div estimator from http://joschu.net/blog/kl-approx.html
                total_kl_div += th.mean((ratio - 1) - (log_prob - old_log_prob)).item()
                tot_loss += loss.item()
                tot_policy_loss += policy_loss.item()
                tot_entropy_loss += entropy_loss.item()
                tot_value_loss += value_loss.item()
                tot_clipped += th.mean((th.abs(ratio - 1) > self.clip_range).float()).item()
                n += 1
                # pb.update(self.minibatch_size)

            # Clip grad norm
            if self.max_grad_norm is not None:
                clip_grad_norm_(self.agent.actor.parameters(), self.max_grad_norm)

            self.agent.optimizer.step()
            self.agent.optimizer.zero_grad(set_to_none=self.zero_grads_with_none)

        t1 = time.perf_counter_ns()

        assert n > 0

        postcompute = torch.cat([param.view(-1) for param in self.agent.actor.parameters()])

        log_dict = {
            "ppo/loss": tot_loss / n,
            "ppo/policy_loss": tot_policy_loss / n,
            "ppo/entropy_loss": tot_entropy_loss / n,
            "ppo/value_loss": tot_value_loss / n,
            "ppo/mean_kl": total_kl_div / n,
            "ppo/clip_fraction": tot_clipped / n,
            "ppo/epoch_time": (t1 - t0) / (1e6 * self.epochs),
            "ppo/update_magnitude": th.dist(precompute, postcompute, p=2),
        }

        if self.kl_models_weights is not None and len(self.kl_models_weights) > 0:
            log_dict.update({f"ppo/kl_div_model_{i}": tot_kl_other_models[i] / n
                             for i in range(len(self.kl_models_weights))})
            log_dict.update({f"ppo/kl_coeff_model_{i}": tot_kl_coeffs[i]
                             for i in range(len(self.kl_models_weights))})

        self.logger.log(log_dict, step=iteration, commit=False)  # Is committed after when calculating fps

    def load(self, load_location, continue_iterations=True):
        """
        load the model weights, optimizer values, and metadata
        :param load_location: checkpoint folder to read
        :param continue_iterations: keep the same training steps
        """

        checkpoint = torch.load(load_location)
        self.agent.actor.load_state_dict(checkpoint['actor_state_dict'])
        self.agent.critic.load_state_dict(checkpoint['critic_state_dict'])
        self.agent.optimizer.load_state_dict(checkpoint['optimizer_state_dict'])

        if continue_iterations:
            self.starting_iteration = checkpoint['epoch']
            self.total_steps = checkpoint["total_steps"]
            print("Continuing training at iteration " + str(self.starting_iteration))

    def save(self, save_location, current_step, save_actor_jit=False):
        """
        Save the model weights, optimizer values, and metadata
        :param save_location: where to save
        :param current_step: the current iteration when saved. Use to later continue training
        :param save_actor_jit: save the policy network as a torch jit file for rlbot use
        """

        version_str = str(self.logger.project) + "_" + str(current_step)
        version_dir = save_location + "\\" + version_str

        os.makedirs(version_dir, exist_ok=current_step == -1)

        torch.save({
            'epoch': current_step,
            "total_steps": self.total_steps,
            'actor_state_dict': self.agent.actor.state_dict(),
            'critic_state_dict': self.agent.critic.state_dict(),
            'optimizer_state_dict': self.agent.optimizer.state_dict(),
            # TODO save/load reward normalization mean, std, count
        }, version_dir + "\\checkpoint.pt")

        if save_actor_jit:
            traced_actor = th.jit.trace(self.agent.actor, self.jit_tracer)
            torch.jit.save(traced_actor, version_dir + "\\jit_policy.jit")

    def freeze_policy(self, frozen_iterations=100):
        """
        Freeze policy network to allow value network to settle. Useful with pretrained policy networks.

        Note that network weights will not be transmitted when frozen.

        :param frozen_iterations: how many iterations the policy update will remain unchanged
        """

        print("-------------------------------------------------------------")
        print("Policy Weights frozen for " + str(frozen_iterations) + " iterations")
        print("-------------------------------------------------------------")

        self.frozen_iterations = frozen_iterations

        self._saved_lr = self.agent.optimizer.param_groups[0]["lr"]
        self.agent.optimizer.param_groups[0]["lr"] = 0<|MERGE_RESOLUTION|>--- conflicted
+++ resolved
@@ -5,7 +5,6 @@
 import time
 import sys
 from typing import Iterator, List, Tuple, Union
-from collections import defaultdict
 
 import numba
 import numpy as np
@@ -211,12 +210,9 @@
             t1 = time.time()
             self.logger.log({"ppo/steps_per_second": self.n_steps / (t1 - t0), "ppo/total_timesteps": self.total_steps})
             print(f"fps: {self.n_steps / (t1 - t0)}\ttotal steps: {self.total_steps}")
-<<<<<<< HEAD
-
-
-
-=======
->>>>>>> e2a6b637
+
+
+
 
             # pr.disable()
             # s = io.StringIO()
@@ -368,8 +364,8 @@
         tot_clipped = 0
 
         if self.kl_models_weights is not None:
-            tot_kl_other_models = np.zeros(len(self.kl_models_weights)) if self.kl_models_weights is not None else np.zeros(1)
-            tot_kl_coeffs = np.zeros(len(self.kl_models_weights)) if self.kl_models_weights is not None else np.zeros(1)
+            tot_kl_other_models = np.zeros(len(self.kl_models_weights))
+            tot_kl_coeffs = np.zeros(len(self.kl_models_weights))
 
         n = 0
 
